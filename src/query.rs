use crate::{
    types::*, 
    config::VectorDbConfig, 
    storage::VectorStore, 
    index::HnswVectorIndex,
    metrics::{MetricsCollector, QueryTimer},
    errors::{Result, VectorDbError}
};
use std::sync::Arc;
use parking_lot::RwLock;
use std::collections::HashMap;

/// 查询引擎
pub struct QueryEngine {
    config: VectorDbConfig,
    hnsw_index: Arc<HnswVectorIndex>,
    metrics: Arc<MetricsCollector>,
}

impl QueryEngine {
    pub fn new(config: &VectorDbConfig, metrics: Arc<MetricsCollector>) -> Result<Self> {
        // 创建HNSW索引
        let hnsw_index = Arc::new(HnswVectorIndex::new(
            config.hnsw.clone(),
            config.vector_dimension,
        ));

        Ok(Self {
            config: config.clone(),
            hnsw_index,
            metrics,
        })
    }

    /// 添加文档到索引
    pub async fn add_document(&self, record: &DocumentRecord) -> Result<()> {
        let _timer = QueryTimer::new(self.metrics.clone());

        // 添加到向量索引
        let vector_point = crate::types::VectorPoint {
            vector: record.embedding.clone(),
            document_id: record.id.clone(),
        };
        self.hnsw_index.add_point(vector_point)?;

        Ok(())
    }

    /// 删除文档
    pub async fn remove_document(&self, document_id: &str) -> Result<bool> {
        let _timer = QueryTimer::new(self.metrics.clone());

        // 从向量索引删除
        let removed_from_vector = self.hnsw_index.remove_point(document_id)?;

        Ok(removed_from_vector)
    }

    /// 混合搜索：向量相似度 + 简单文本搜索
    pub async fn search<S: VectorStore + ?Sized>(
        &self,
        store: &S,
        query_vector: Option<&[f32]>,
        query_text: Option<&str>,
        limit: usize,
        vector_weight: f32,
        text_weight: f32,
    ) -> Result<Vec<SearchResult>> {
        let _timer = QueryTimer::new(self.metrics.clone());

        let mut vector_results = HashMap::new();
        let mut text_results = HashMap::new();

        // 向量搜索
        if let Some(vector) = query_vector {
            let results = self.hnsw_index.search(vector, limit * 2)?;
            for (i, result) in results.iter().enumerate() {
                let score = result.similarity * vector_weight * (1.0 - i as f32 / results.len() as f32);
                vector_results.insert(result.document_id.clone(), score);
            }
        }

<<<<<<< HEAD
        // 简单文本搜索（使用分页避免内存问题）
        if let Some(text) = query_text {
            let text_lower = text.to_lowercase();
            let mut text_results = Vec::new();
            let mut text_results_map = HashMap::new();
            let page_size = 500;
            let mut offset = 0;
            let max_docs = 5000; // 限制最大搜索文档数
            
            while offset < max_docs && text_results.len() < limit {
                let docs = store.list_documents(offset, page_size).await?;
                
=======
        // 改进的文本搜索实现
        if let Some(text) = query_text {
            let text_lower = text.to_lowercase();
            let search_terms: Vec<&str> = text_lower.split_whitespace().collect();
            
            // 使用分页而不是加载所有文档
            let page_size = 100;
            let mut offset = 0;
            let mut found_results = Vec::new();
            
            loop {
                let docs = store.list_documents(offset, page_size).await?;
>>>>>>> aa9bd6b3
                if docs.is_empty() {
                    break;
                }
                
                for doc in docs {
                    let content_lower = doc.content.to_lowercase();
                    let title_lower = doc.title.to_lowercase();
                    
<<<<<<< HEAD
                    // 简单的文本匹配评分
                    let mut score = 0.0;
                    if title_lower.contains(&text_lower) {
                        score += 2.0; // 标题匹配权重更高
                    }
                    if content_lower.contains(&text_lower) {
                        score += 1.0;
                    }
                    
                    if score > 0.0 {
                        text_results.push((doc.id.clone(), score));
=======
                    // 改进的文本匹配评分算法
                    let mut score = 0.0;
                    let mut matched_terms = 0;
                    
                    // 检查每个搜索词
                    for term in &search_terms {
                        if title_lower.contains(term) {
                            score += 3.0; // 标题匹配权重最高
                            matched_terms += 1;
                        }
                        if content_lower.contains(term) {
                            score += 1.0;
                            matched_terms += 1;
                        }
                    }
                    
                    // 只有匹配到搜索词的文档才加入结果
                    if matched_terms > 0 {
                        // 根据匹配词数量调整分数
                        score = score * (matched_terms as f32 / search_terms.len() as f32);
                        
                        found_results.push(SearchResult {
                            document: doc,
                            score,
                            relevance_score: Some(score),
                            matched_snippets: None,
                        });
                    }
                    
                    // 如果找到足够的结果就提前返回
                    if found_results.len() >= limit * 2 {
                        break;
>>>>>>> aa9bd6b3
                    }
                }
                
                offset += page_size;
<<<<<<< HEAD
            }
            
            // 对文本搜索结果进行排序和权重计算
            text_results.sort_by(|a, b| b.1.partial_cmp(&a.1).unwrap_or(std::cmp::Ordering::Equal));
            for (i, (doc_id, score)) in text_results.iter().enumerate() {
                if i >= limit {
=======
                
                // 如果找到足够的结果或者已经搜索了足够多的文档，就停止
                if found_results.len() >= limit * 2 || offset > 10000 {
>>>>>>> aa9bd6b3
                    break;
                }
                let weighted_score = score * text_weight * (1.0 - i as f32 / text_results.len().max(1) as f32);
                text_results_map.insert(doc_id.clone(), weighted_score);
            }
            
            // 按分数排序并返回前N个结果
            found_results.sort_by(|a, b| b.score.partial_cmp(&a.score).unwrap_or(std::cmp::Ordering::Equal));
            found_results.truncate(limit);
            
            return Ok(found_results);
        }

        // 合并结果
        let mut combined_scores = HashMap::new();
        
        // 添加向量搜索结果
        for (doc_id, score) in vector_results {
            combined_scores.insert(doc_id, score);
        }
        
        // 添加或合并文本搜索结果
        for (doc_id, score) in text_results_map {
            *combined_scores.entry(doc_id).or_insert(0.0) += score;
        }

        // 按分数排序并获取文档详情
        let mut sorted_results: Vec<_> = combined_scores.into_iter().collect();
        sorted_results.sort_by(|a, b| b.1.partial_cmp(&a.1).unwrap_or(std::cmp::Ordering::Equal));

        let mut final_results = Vec::new();
        for (doc_id, score) in sorted_results.into_iter().take(limit) {
            if let Some(doc) = store.get_document(&doc_id).await? {
                let result = SearchResult {
                    document_id: doc.id.clone(),
                    title: doc.title.clone(),
                    content_snippet: self.extract_snippet(&doc.content, query_text),
                    similarity_score: score,
                    package_name: doc.package_name.clone(),
                    doc_type: doc.doc_type.clone(),
                    metadata: doc.metadata.clone(),
                    score_breakdown: None, // 简单搜索不需要分数分解
                };
                final_results.push(result);
            }
        }

        Ok(final_results)
    }

    /// 纯向量搜索
    pub async fn vector_search<S: VectorStore + ?Sized>(
        &self,
        store: &S,
        query_vector: &[f32],
        limit: usize,
    ) -> Result<Vec<SearchResult>> {
        self.search(store, Some(query_vector), None, limit, 1.0, 0.0).await
    }

    /// 纯文本搜索
    pub async fn text_search<S: VectorStore + ?Sized>(
        &self,
        store: &S,
        query_text: &str,
        limit: usize,
    ) -> Result<Vec<SearchResult>> {
        self.search(store, None, Some(query_text), limit, 0.0, 1.0).await
    }

    /// 提取内容摘要
    fn extract_snippet(&self, content: &str, query_text: Option<&str>) -> String {
        let max_length = 200;
        
        if let Some(query) = query_text {
            // 尝试找到包含查询词的片段
            let query_lower = query.to_lowercase();
            let content_lower = content.to_lowercase();
            
            if let Some(pos) = content_lower.find(&query_lower) {
                // 使用字符索引而不是字节索引来避免UTF-8边界问题
                let chars: Vec<char> = content.chars().collect();
                let content_lower_chars: Vec<char> = content_lower.chars().collect();
                
                // 找到查询词在字符数组中的位置
                let mut char_pos = 0;
                for (i, window) in content_lower_chars.windows(query.chars().count()).enumerate() {
                    let window_str: String = window.iter().collect();
                    if window_str == query_lower {
                        char_pos = i;
                        break;
                    }
                }
                
                let start_char = char_pos.saturating_sub(50);
                let end_char = (char_pos + query.chars().count() + 150).min(chars.len());
                
                let snippet: String = chars[start_char..end_char].iter().collect();
                
                if snippet.chars().count() > max_length {
                    let truncated: String = snippet.chars().take(max_length).collect();
                    format!("...{}", truncated)
                } else if start_char > 0 {
                    format!("...{}", snippet)
                } else {
                    snippet
                }
            } else {
                // 如果没找到查询词，返回开头
                content.chars().take(max_length).collect()
            }
        } else {
            // 没有查询文本，返回开头
            content.chars().take(max_length).collect()
        }
    }

    /// 重建索引
    pub async fn rebuild_index(&self) -> Result<()> {
        let start_time = std::time::Instant::now();
        
        // 重建向量索引
        self.hnsw_index.build_index()?;
        
        let elapsed = start_time.elapsed();
        self.metrics.record_index_build_time(elapsed.as_secs_f64() * 1000.0);
        
        Ok(())
    }

    /// 获取索引统计信息
    pub fn get_index_stats(&self) -> IndexStats {
        let hnsw_stats = self.hnsw_index.stats();
        IndexStats {
            point_count: hnsw_stats.point_count,
            dimension: hnsw_stats.dimension,
            is_built: hnsw_stats.is_built,
            memory_usage_mb: hnsw_stats.memory_usage_mb,
        }
    }

    /// 保存索引到文件
    pub async fn save_index(&self, path: &std::path::Path) -> Result<()> {
        self.hnsw_index.save_to_file(path).await
    }

    /// 从文件加载索引
    pub async fn load_index(&self, path: &std::path::Path) -> Result<()> {
        self.hnsw_index.load_from_file(path).await
    }
}

/// 索引统计信息
#[derive(Debug, Clone, serde::Serialize, serde::Deserialize)]
pub struct IndexStats {
    pub point_count: usize,
    pub dimension: usize,
    pub is_built: bool,
    pub memory_usage_mb: f64,
}

#[cfg(test)]
mod tests {
    use super::*;
    use crate::storage::BasicVectorStore;
    use std::path::PathBuf;
    use tempfile::TempDir;

    #[tokio::test]
    async fn test_query_engine() {
        let temp_dir = TempDir::new().unwrap();
        let config = VectorDbConfig::default();
        let metrics = Arc::new(MetricsCollector::new());
        
        let engine = QueryEngine::new(&config, metrics).unwrap();
        let mut store = BasicVectorStore::new(temp_dir.path().to_str().unwrap())?;

        // 添加测试文档
        let doc = DocumentRecord {
            id: "test1".to_string(),
            title: "测试文档".to_string(),
            content: "这是一个测试文档的内容".to_string(),
            embedding: vec![1.0, 0.0, 0.0],
            package_name: "test_package".to_string(),
            doc_type: "test".to_string(),
            metadata: std::collections::HashMap::new(),
            language: "zh".to_string(),
            version: "1".to_string(),
            vector: Some(vec![1.0, 0.0, 0.0]),
            sparse_representation: None,
            created_at: chrono::Utc::now(),
            updated_at: chrono::Utc::now(),
        };

        store.add_document(doc.clone()).await.unwrap();
        engine.add_document(&doc).await.unwrap();
        engine.rebuild_index().await.unwrap();

        // 测试向量搜索
        let results = engine.vector_search(&store, &[1.0, 0.1, 0.0], 5).await.unwrap();
        assert!(!results.is_empty());
        assert_eq!(results[0].document.id, "test1");
    }
} <|MERGE_RESOLUTION|>--- conflicted
+++ resolved
@@ -80,7 +80,7 @@
             }
         }
 
-<<<<<<< HEAD
+
         // 简单文本搜索（使用分页避免内存问题）
         if let Some(text) = query_text {
             let text_lower = text.to_lowercase();
@@ -93,20 +93,7 @@
             while offset < max_docs && text_results.len() < limit {
                 let docs = store.list_documents(offset, page_size).await?;
                 
-=======
-        // 改进的文本搜索实现
-        if let Some(text) = query_text {
-            let text_lower = text.to_lowercase();
-            let search_terms: Vec<&str> = text_lower.split_whitespace().collect();
-            
-            // 使用分页而不是加载所有文档
-            let page_size = 100;
-            let mut offset = 0;
-            let mut found_results = Vec::new();
-            
-            loop {
-                let docs = store.list_documents(offset, page_size).await?;
->>>>>>> aa9bd6b3
+
                 if docs.is_empty() {
                     break;
                 }
@@ -115,7 +102,7 @@
                     let content_lower = doc.content.to_lowercase();
                     let title_lower = doc.title.to_lowercase();
                     
-<<<<<<< HEAD
+
                     // 简单的文本匹配评分
                     let mut score = 0.0;
                     if title_lower.contains(&text_lower) {
@@ -127,56 +114,18 @@
                     
                     if score > 0.0 {
                         text_results.push((doc.id.clone(), score));
-=======
-                    // 改进的文本匹配评分算法
-                    let mut score = 0.0;
-                    let mut matched_terms = 0;
-                    
-                    // 检查每个搜索词
-                    for term in &search_terms {
-                        if title_lower.contains(term) {
-                            score += 3.0; // 标题匹配权重最高
-                            matched_terms += 1;
-                        }
-                        if content_lower.contains(term) {
-                            score += 1.0;
-                            matched_terms += 1;
-                        }
+
                     }
-                    
-                    // 只有匹配到搜索词的文档才加入结果
-                    if matched_terms > 0 {
-                        // 根据匹配词数量调整分数
-                        score = score * (matched_terms as f32 / search_terms.len() as f32);
-                        
-                        found_results.push(SearchResult {
-                            document: doc,
-                            score,
-                            relevance_score: Some(score),
-                            matched_snippets: None,
-                        });
-                    }
-                    
-                    // 如果找到足够的结果就提前返回
-                    if found_results.len() >= limit * 2 {
-                        break;
->>>>>>> aa9bd6b3
-                    }
                 }
                 
                 offset += page_size;
-<<<<<<< HEAD
+
             }
             
             // 对文本搜索结果进行排序和权重计算
             text_results.sort_by(|a, b| b.1.partial_cmp(&a.1).unwrap_or(std::cmp::Ordering::Equal));
             for (i, (doc_id, score)) in text_results.iter().enumerate() {
-                if i >= limit {
-=======
-                
-                // 如果找到足够的结果或者已经搜索了足够多的文档，就停止
-                if found_results.len() >= limit * 2 || offset > 10000 {
->>>>>>> aa9bd6b3
+
                     break;
                 }
                 let weighted_score = score * text_weight * (1.0 - i as f32 / text_results.len().max(1) as f32);
